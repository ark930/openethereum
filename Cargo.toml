[package]
description = "Parity Ethereum client"
name = "parity-ethereum"
# NOTE Make sure to update util/version/Cargo.toml as well
version = "2.8.0"
license = "GPL-3.0"
authors = ["Parity Technologies <admin@parity.io>"]

[dependencies]
ansi_term = "0.11"
atty = "0.2.8"
blooms-db = { path = "util/blooms-db" }
clap = "2"
cli-signer= { path = "cli-signer" }
client-traits = { path = "ethcore/client-traits" }
common-types = { path = "ethcore/types" }
ctrlc = { git = "https://github.com/paritytech/rust-ctrlc.git" }
dir = { path = "util/dir" }
docopt = "1.0"
engine = { path = "ethcore/engine" }
ethabi = { version = "9.0.1", optional = true }
ethcore = { path = "ethcore", features = ["parity"] }
ethcore-accounts = { path = "accounts", optional = true }
ethcore-blockchain = { path = "ethcore/blockchain" }
ethcore-call-contract = { path = "ethcore/call-contract", optional = true }
ethcore-db = { path = "ethcore/db" }
ethcore-io = { path = "util/io" }
ethcore-light = { path = "ethcore/light" }
ethcore-logger = { path = "parity/logger" }
ethcore-miner = { path = "miner" }
ethcore-network = { path = "util/network" }
ethcore-private-tx = { path = "ethcore/private-tx" }
ethcore-secretstore = { path = "secret-store", optional = true }
ethcore-service = { path = "ethcore/service" }
ethcore-sync = { path = "ethcore/sync" }
ethereum-types = "0.8.0"
ethkey = { path = "accounts/ethkey" }
ethstore = { path = "accounts/ethstore" }
fdlimit = "0.1"
futures = "0.1"
journaldb = { path = "util/journaldb" }
jsonrpc-core = "14.0.3"
keccak-hash = "0.4.0"
kvdb = "0.4.0"
<<<<<<< HEAD
kvdb-sled = "0.1"
=======
kvdb-rocksdb = "0.5.0"
>>>>>>> 65463226
log = "0.4"
node-filter = { path = "ethcore/node-filter" }
num_cpus = "1.2"
number_prefix = "0.2"
panic_hook = { path = "util/panic-hook" }
parity-bytes = "0.1"
parity-crypto = { version = "0.4.2", features = ["publickey"] }
parity-daemonize = "0.3"
parity-hash-fetch = { path = "updater/hash-fetch" }
parity-ipfs-api = { path = "ipfs" }
parity-local-store = { path = "miner/local-store" }
parity-path = "0.1"
parity-rpc = { path = "rpc" }
parity-runtime = { path = "util/runtime" }
parity-updater = { path = "updater" }
<<<<<<< HEAD
parity-util-mem = { version = "0.5.0", features = ["jemalloc-global"] }
=======
parity-util-mem = { version = "0.5.1", features = ["jemalloc-global"] }
>>>>>>> 65463226
parity-version = { path = "util/version" }
parking_lot = "0.10.0"
regex = "1.0"
registrar = { path = "util/registrar" }
rlp = "0.4.0"
rpassword = "1.0"
rustc-hex = "1.0"
semver = "0.9"
serde = "1.0"
serde_derive = "1.0"
serde_json = "1.0"
snapshot = { path = "ethcore/snapshot" }
spec = { path = "ethcore/spec" }
term_size = "0.3"
textwrap = "0.9"
toml = "0.5.6"
verification = { path = "ethcore/verification" }

[build-dependencies]
rustc_version = "0.2"

[dev-dependencies]
pretty_assertions = "0.1"
ipnetwork = "0.12.6"
tempdir = "0.3"
fake-fetch = { path = "util/fake-fetch" }

[target.'cfg(windows)'.dependencies]
winapi = { version = "0.3.4", features = ["winsock2", "winuser", "shellapi"] }

[features]
default = ["accounts"]
accounts = ["ethcore-accounts", "parity-rpc/accounts"]
miner-debug = ["ethcore/miner-debug"]
json-tests = ["ethcore/json-tests"]
test-heavy = ["ethcore/test-heavy"]
evm-debug = ["ethcore/evm-debug"]
evm-debug-tests = ["ethcore/evm-debug-tests"]
slow-blocks = ["ethcore/slow-blocks"]
secretstore = ["ethcore-secretstore", "accounts", "ethabi", "ethcore-call-contract"]
final = ["parity-version/final"]
deadlock_detection = ["parking_lot/deadlock_detection"]
# to create a memory profile (requires nightly rust), use e.g.
# `heaptrack /path/to/parity <parity params>`,
# to visualize a memory profile, use `heaptrack_gui`
# or
# `valgrind --tool=massif /path/to/parity <parity params>`
# and `massif-visualizer` for visualization
memory_profiling = []
# hardcode version number 1.3.7 of parity to force an update
# in order to manually test that parity fall-over to the local version
# in case of invalid or deprecated command line arguments are entered
test-updater = ["parity-updater/test-updater"]

[lib]
path = "parity/lib.rs"

[[bin]]
path = "parity/main.rs"
name = "parity"

[profile.release]
debug = false
lto = true

[workspace]
# This should only list projects that are not
# in the dependency tree in any other way
# (i.e. pretty much only standalone CLI tools)
members = [
	"accounts/ethkey/cli",
	"accounts/ethstore/cli",
	"chainspec",
	"ethcore/wasm/run",
	"evmbin",
<<<<<<< HEAD
]

[patch.crates-io]
kvdb-sled = { git = "https://github.com/paritytech/parity-common", branch = "ao-kvdb-sled" }
=======
	"util/EIP-2124"
]
>>>>>>> 65463226
<|MERGE_RESOLUTION|>--- conflicted
+++ resolved
@@ -42,11 +42,7 @@
 jsonrpc-core = "14.0.3"
 keccak-hash = "0.4.0"
 kvdb = "0.4.0"
-<<<<<<< HEAD
 kvdb-sled = "0.1"
-=======
-kvdb-rocksdb = "0.5.0"
->>>>>>> 65463226
 log = "0.4"
 node-filter = { path = "ethcore/node-filter" }
 num_cpus = "1.2"
@@ -62,11 +58,7 @@
 parity-rpc = { path = "rpc" }
 parity-runtime = { path = "util/runtime" }
 parity-updater = { path = "updater" }
-<<<<<<< HEAD
-parity-util-mem = { version = "0.5.0", features = ["jemalloc-global"] }
-=======
 parity-util-mem = { version = "0.5.1", features = ["jemalloc-global"] }
->>>>>>> 65463226
 parity-version = { path = "util/version" }
 parking_lot = "0.10.0"
 regex = "1.0"
@@ -142,12 +134,8 @@
 	"chainspec",
 	"ethcore/wasm/run",
 	"evmbin",
-<<<<<<< HEAD
+	"util/EIP-2124"
 ]
 
 [patch.crates-io]
-kvdb-sled = { git = "https://github.com/paritytech/parity-common", branch = "ao-kvdb-sled" }
-=======
-	"util/EIP-2124"
-]
->>>>>>> 65463226
+kvdb-sled = { git = "https://github.com/paritytech/parity-common", branch = "ao-kvdb-sled" }