[package]
description = "Open Ethereum client"
name = "open-ethereum"
# NOTE Make sure to update util/version/Cargo.toml as well
version = "2.8.0"
license = "GPL-3.0"
authors = ["Open Ethereum developers", "Parity Technologies <admin@parity.io>"]

[dependencies]
ansi_term = "0.11"
atty = "0.2.8"
blooms-db = { path = "util/blooms-db" }
clap = "2"
cli-signer= { path = "cli-signer" }
client-traits = { path = "ethcore/client-traits" }
common-types = { path = "ethcore/types" }
ctrlc = { git = "https://github.com/paritytech/rust-ctrlc.git" }
dir = { path = "util/dir" }
docopt = "1.0"
engine = { path = "ethcore/engine" }
ethabi = { version = "9.0.1", optional = true }
ethcore = { path = "ethcore", features = ["parity"] }
ethcore-accounts = { path = "accounts", optional = true }
ethcore-blockchain = { path = "ethcore/blockchain" }
ethcore-call-contract = { path = "ethcore/call-contract", optional = true }
ethcore-db = { path = "ethcore/db" }
ethcore-io = { path = "util/io" }
ethcore-light = { path = "ethcore/light" }
ethcore-logger = { path = "parity/logger" }
ethcore-miner = { path = "miner" }
ethcore-network = { path = "util/network" }
ethcore-private-tx = { path = "ethcore/private-tx" }
ethcore-service = { path = "ethcore/service" }
ethcore-sync = { path = "ethcore/sync" }
ethereum-types = "0.8.0"
ethkey = { path = "accounts/ethkey" }
ethstore = { path = "accounts/ethstore" }
fdlimit = "0.1"
futures = "0.1"
journaldb = { path = "util/journaldb" }
jsonrpc-core = "14.0.3"
keccak-hash = "0.4.0"
kvdb = "0.4.0"
<<<<<<< HEAD
kvdb-sled = "0.1"
=======
kvdb-rocksdb = "0.6.0"
>>>>>>> 70c4ed7f
log = "0.4"
node-filter = { path = "ethcore/node-filter" }
num_cpus = "1.2"
number_prefix = "0.2"
panic_hook = { path = "util/panic-hook" }
parity-bytes = "0.1"
parity-crypto = { version = "0.5.0", features = ["publickey"] }
parity-daemonize = "0.3"
parity-hash-fetch = { path = "updater/hash-fetch" }
parity-local-store = { path = "miner/local-store" }
parity-path = "0.1"
parity-rpc = { path = "rpc" }
parity-runtime = "0.1.1"
parity-secretstore = { git = "https://github.com/paritytech/secret-store", rev = "ebe751d", optional = true }
parity-updater = { path = "updater" }
parity-util-mem = { version = "0.5.1", features = ["jemalloc-global"] }
parity-version = { path = "util/version" }
parking_lot = "0.10.0"
regex = "1.0"
registrar = { path = "util/registrar" }
rlp = "0.4.0"
rpassword = "1.0"
rustc-hex = "2.1.0"
semver = "0.9"
serde = "1.0"
serde_derive = "1.0"
serde_json = "1.0"
snapshot = { path = "ethcore/snapshot" }
spec = { path = "ethcore/spec" }
term_size = "0.3"
textwrap = "0.9"
toml = "0.5.6"
verification = { path = "ethcore/verification" }

[build-dependencies]
rustc_version = "0.2"

[dev-dependencies]
pretty_assertions = "0.1"
ipnetwork = "0.12.6"
tempdir = "0.3"
fake-fetch = { path = "util/fake-fetch" }

[target.'cfg(windows)'.dependencies]
winapi = { version = "0.3.4", features = ["winsock2", "winuser", "shellapi"] }

[features]
default = ["accounts"]
accounts = ["ethcore-accounts", "parity-rpc/accounts"]
miner-debug = ["ethcore/miner-debug"]
json-tests = ["ethcore/json-tests"]
test-heavy = ["ethcore/test-heavy"]
evm-debug = ["ethcore/evm-debug"]
evm-debug-tests = ["ethcore/evm-debug-tests"]
slow-blocks = ["ethcore/slow-blocks"]
secretstore = ["parity-secretstore", "accounts", "ethabi", "ethcore-call-contract"]
final = ["parity-version/final"]
deadlock_detection = ["parking_lot/deadlock_detection"]
# hardcode version number 1.3.7 of parity to force an update
# in order to manually test that parity fall-over to the local version
# in case of invalid or deprecated command line arguments are entered
test-updater = ["parity-updater/test-updater"]

[lib]
path = "parity/lib.rs"

[[bin]]
path = "parity/main.rs"
name = "parity"

[profile.release]
debug = false
lto = true

[workspace]
# This should only list projects that are not
# in the dependency tree in any other way
# (i.e. pretty much only standalone CLI tools)
members = [
	"accounts/ethkey/cli",
	"accounts/ethstore/cli",
	"chainspec",
	"ethcore/wasm/run",
	"evmbin",
]

[patch.crates-io]
kvdb-sled = { git = "https://github.com/paritytech/parity-common", branch = "ao-kvdb-sled" }<|MERGE_RESOLUTION|>--- conflicted
+++ resolved
@@ -41,11 +41,7 @@
 jsonrpc-core = "14.0.3"
 keccak-hash = "0.4.0"
 kvdb = "0.4.0"
-<<<<<<< HEAD
 kvdb-sled = "0.1"
-=======
-kvdb-rocksdb = "0.6.0"
->>>>>>> 70c4ed7f
 log = "0.4"
 node-filter = { path = "ethcore/node-filter" }
 num_cpus = "1.2"
