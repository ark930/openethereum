--- conflicted
+++ resolved
@@ -18,9 +18,6 @@
 pub mod snapshot;
 mod chain;
 mod consensus;
-<<<<<<< HEAD
-=======
 
 #[cfg(feature = "ipc")]
->>>>>>> b9c04fcd
 mod rpc;