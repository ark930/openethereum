--- conflicted
+++ resolved
@@ -7,10 +7,6 @@
 echo "cargo build --features dev" >> $FILE
 # Build tests
 echo "cargo test --no-run --features dev \\" >> $FILE
-<<<<<<< HEAD
-echo "	-p ethash -p ethcore-util -p ethcore -p ethsync -p ethcore-rpc -p parity -p ethminer -p ethcore-webapp -p ethcore-signer" >> $FILE
-=======
-echo "	-p ethash -p ethcore-util -p ethcore -p ethsync -p ethcore-rpc -p parity -p ethminer -p ethcore-dapps" >> $FILE
->>>>>>> 7370776a
+echo "	-p ethash -p ethcore-util -p ethcore -p ethsync -p ethcore-rpc -p parity -p ethminer -p ethcore-dapps -p ethcore-signer" >> $FILE
 echo "" >> $FILE
 chmod +x $FILE