--- conflicted
+++ resolved
@@ -1662,33 +1662,27 @@
 	}
 
 	#[test]
-<<<<<<< HEAD
+	fn u512_multi_subs() {
+		let (result, _) = U512([0, 0, 0, 0, 0, 0, 0, 0]).overflowing_sub(U512([0, 0, 0, 0, 0, 0, 0, 0]));
+		assert_eq!(result, U512([0, 0, 0, 0, 0, 0, 0, 0]));
+
+		let (result, _) = U512([10, 9, 8, 7, 6, 5, 4, 3]).overflowing_sub(U512([9, 8, 7, 6, 5, 4, 3, 2]));
+		assert_eq!(result, U512([1, 1, 1, 1, 1, 1, 1, 1]));
+
+		let (_, overflow) = U512([10, 9, 8, 7, 6, 5, 4, 3]).overflowing_sub(U512([9, 8, 7, 6, 5, 4, 3, 2]));
+		assert!(!overflow);
+
+		let (_, overflow) = U512([9, 8, 7, 6, 5, 4, 3, 2]).overflowing_sub(U512([10, 9, 8, 7, 6, 5, 4, 3]));
+		assert!(overflow);
+	}
+
+	#[test]
 	fn u256_multi_carry_all() {
 		let (result, _) = U256([::std::u64::MAX, 0, 0, 0]).overflowing_mul(U256([::std::u64::MAX, 0, 0, 0]));
 		assert_eq!(U256([1, ::std::u64::MAX-1, 0, 0]), result);
 
 		let (result, _) = U256([0, ::std::u64::MAX, 0, 0]).overflowing_mul(U256([::std::u64::MAX, 0, 0, 0]));
 		assert_eq!(U256([0, 1, ::std::u64::MAX-1, 0]), result);
-=======
-	fn u512_multi_subs() {
-		let (result, _) = U512([0, 0, 0, 0, 0, 0, 0, 0]).overflowing_sub(U512([0, 0, 0, 0, 0, 0, 0, 0]));
-		assert_eq!(result, U512([0, 0, 0, 0, 0, 0, 0, 0]));
-
-		let (result, _) = U512([10, 9, 8, 7, 6, 5, 4, 3]).overflowing_sub(U512([9, 8, 7, 6, 5, 4, 3, 2]));
-		assert_eq!(result, U512([1, 1, 1, 1, 1, 1, 1, 1]));
-
-		let (_, overflow) = U512([10, 9, 8, 7, 6, 5, 4, 3]).overflowing_sub(U512([9, 8, 7, 6, 5, 4, 3, 2]));
-		assert!(!overflow);
-
-		let (_, overflow) = U512([9, 8, 7, 6, 5, 4, 3, 2]).overflowing_sub(U512([10, 9, 8, 7, 6, 5, 4, 3]));
-		assert!(overflow);
-	}
-
-	#[test]
-	fn u256_multi_muls() {
-        let (result, _) = U256([0, 0, 0, 0]).overflowing_mul(U256([0, 0, 0, 0]));
-        assert_eq!(U256([0, 0, 0, 0]), result);
->>>>>>> 734adf02
 
 		let (result, _) = U256([::std::u64::MAX, ::std::u64::MAX, 0, 0]).overflowing_mul(U256([::std::u64::MAX, 0, 0, 0]));
 		assert_eq!(U256([1, ::std::u64::MAX, ::std::u64::MAX-1, 0]), result);
