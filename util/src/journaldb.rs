--- conflicted
+++ resolved
@@ -20,7 +20,7 @@
 use rlp::*;
 use hashdb::*;
 use memorydb::*;
-use rocksdb::{DB, Writable, WriteBatch, IteratorMode, DBVector};
+use rocksdb::{DB, Writable, WriteBatch, IteratorMode};
 #[cfg(test)]
 use std::env;
 
@@ -105,12 +105,6 @@
 		// we remove all of its removes assuming it is canonical and all
 		// of its inserts otherwise.
 		//
-<<<<<<< HEAD
-		// we also keep track of the counters for each key inserted in the journal to handle the following cases:
-		// key K is removed in block A(N) and re-inserted in block B(N + C) (where C < H). K must not be deleted from the DB.
-		// key K is added in block A(N) and reverted in block B(N + C) (where C < H). K must be deleted
-		// key K is added in blocks A(N) and A'(N) and is reverted in block B(N + C ) (where C < H). K must not be deleted
-=======
 		// We also keep reference counters for each key inserted in the journal to handle 
 		// the following cases where key K must not be deleted from the DB when processing removals :
 		// Given H is the journal size in eras, 0 <= C <= H.
@@ -121,7 +115,6 @@
 		// The counter is encreased each time a key is inserted in the journal in the commit. The list of insertions
 		// is saved with the era record. When the era becomes end_era and goes out of journal the counter is decreased
 		// and the key is safe to delete.
->>>>>>> d38431be
 
 		// record new commit's details.
 		let batch = WriteBatch::new();
@@ -142,11 +135,7 @@
 
 			let mut r = RlpStream::new_list(3);
 			let inserts: Vec<H256> = self.overlay.keys().iter().filter(|&(_, &c)| c > 0).map(|(key, _)| key.clone()).collect();
-<<<<<<< HEAD
-			// Increase counter for each insrted key no matter if the block is canonical or not. 
-=======
 			// Increase counter for each inserted key no matter if the block is canonical or not. 
->>>>>>> d38431be
 			for i in &inserts {
 				*counters.entry(i.clone()).or_insert(0) += 1;
 			}
@@ -161,12 +150,8 @@
 		if let Some((end_era, canon_id)) = end {
 			let mut index = 0usize;
 			let mut last;
-<<<<<<< HEAD
-			let mut canon_data: Option<DBVector> = None;
-=======
 			let mut to_remove: Vec<H256> = Vec::new();
 			let mut canon_inserts: Vec<H256> = Vec::new();
->>>>>>> d38431be
 			while let Some(rlp_data) = try!(self.backing.get({
 				let mut r = RlpStream::new_list(2);
 				r.append(&end_era);
@@ -174,18 +159,6 @@
 				last = r.drain();
 				&last
 			})) {
-<<<<<<< HEAD
-				let canon = {
-					let rlp = Rlp::new(&rlp_data);
-					if canon_id != rlp.val_at(0) {
-						let to_add: Vec<H256> = rlp.val_at(1);
-						JournalDB::apply_removes(&to_add, &to_add, &mut counters, &batch);
-						false
-					} else { true }
-				};
-				if canon {
-					canon_data = Some(rlp_data)
-=======
 				let rlp = Rlp::new(&rlp_data);
 				let inserts: Vec<H256> = rlp.val_at(1);
 				JournalDB::decrease_counters(&inserts, &mut counters);
@@ -196,16 +169,9 @@
 				}
 				else {
 					to_remove.extend(inserts);
->>>>>>> d38431be
 				}
 				try!(batch.delete(&last));
 				index += 1;
-			}
-			// Canon must be commited last to handle a case when counter reaches 0 in a sibling block
-			if let Some(ref c) = canon_data {
-				let rlp = Rlp::new(&c);
-				let deleted = JournalDB::apply_removes(&rlp.val_at::<Vec<H256>>(1), &rlp.val_at::<Vec<H256>>(2), &mut counters, &batch);
-				trace!("JournalDB: delete journal for time #{}.{}, (canon was {}): {} entries", end_era, index, canon_id, deleted);
 			}
 
 			let canon_inserts = canon_inserts.drain(..).collect::<HashSet<_>>();
@@ -241,17 +207,10 @@
 		Ok(ret)
 	}
 
-<<<<<<< HEAD
-	fn apply_removes(added: &[H256], removed: &[H256], counters: &mut HashMap<H256, i32>, batch: &WriteBatch) -> usize {
-		let mut deleted = 0usize;
-		// Decrease the counters first
-		for i in added.iter() {
-=======
 
 	// Decrease counters for given keys. Deletes obsolete counters
 	fn decrease_counters(keys: &[H256], counters: &mut HashMap<H256, i32>) {
 		for i in keys.iter() {
->>>>>>> d38431be
 			let delete_counter = {
 				if let Some(mut cnt) = counters.get_mut(i) {
 					*cnt -= 1;
@@ -263,15 +222,6 @@
 				counters.remove(i);
 			}
 		}
-<<<<<<< HEAD
-		// Remove only if counter reached zero
-		for i in removed.iter().filter(|i| !counters.contains_key(i)) {
-			batch.delete(&i).expect("Low-level database error. Some issue with your hard disk?");
-			deleted += 1;
-		}
-		deleted
-=======
->>>>>>> d38431be
 	}
 
 	fn payload(&self, key: &H256) -> Option<Bytes> {
