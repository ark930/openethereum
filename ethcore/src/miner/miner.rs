// Copyright 2015, 2016 Ethcore (UK) Ltd.
// This file is part of Parity.

// Parity is free software: you can redistribute it and/or modify
// it under the terms of the GNU General Public License as published by
// the Free Software Foundation, either version 3 of the License, or
// (at your option) any later version.

// Parity is distributed in the hope that it will be useful,
// but WITHOUT ANY WARRANTY; without even the implied warranty of
// MERCHANTABILITY or FITNESS FOR A PARTICULAR PURPOSE.  See the
// GNU General Public License for more details.

// You should have received a copy of the GNU General Public License
// along with Parity.  If not, see <http://www.gnu.org/licenses/>.

use rayon::prelude::*;
use std::time::{Instant, Duration};

use util::*;
use util::using_queue::{UsingQueue, GetAction};
use account_provider::{AccountProvider, Error as AccountError};
use views::{BlockView, HeaderView};
use header::Header;
use state::{State, CleanupMode};
use client::{MiningBlockChainClient, Executive, Executed, EnvInfo, TransactOptions, BlockID, CallAnalytics, TransactionID};
use client::TransactionImportResult;
use executive::contract_address;
use block::{ClosedBlock, IsBlock, Block};
use error::*;
use transaction::{Action, SignedTransaction};
use receipt::{Receipt, RichReceipt};
use spec::Spec;
use engines::{Engine, Seal};
use miner::{MinerService, MinerStatus, TransactionQueue, PrioritizationStrategy, AccountDetails, TransactionOrigin};
use miner::banning_queue::{BanningTransactionQueue, Threshold};
use miner::work_notify::WorkPoster;
use miner::price_info::PriceInfo;
use miner::local_transactions::{Status as LocalTransactionStatus};
use header::BlockNumber;

/// Different possible definitions for pending transaction set.
#[derive(Debug, PartialEq)]
pub enum PendingSet {
	/// Always just the transactions in the queue. These have had only cheap checks.
	AlwaysQueue,
	/// Always just the transactions in the sealing block. These have had full checks but
	/// may be empty if the node is not actively mining or has force_sealing enabled.
	AlwaysSealing,
	/// Try the sealing block, but if it is not currently sealing, fallback to the queue.
	SealingOrElseQueue,
}

/// Type of the gas limit to apply to the transaction queue.
#[derive(Debug, PartialEq)]
pub enum GasLimit {
	/// Depends on the block gas limit and is updated with every block.
	Auto,
	/// No limit.
	None,
	/// Set to a fixed gas value.
	Fixed(U256),
}

/// Transaction queue banning settings.
#[derive(Debug, PartialEq, Clone)]
pub enum Banning {
	/// Banning in transaction queue is disabled
	Disabled,
	/// Banning in transaction queue is enabled
	Enabled {
		/// Upper limit of transaction processing time before banning.
		offend_threshold: Duration,
		/// Number of similar offending transactions before banning.
		min_offends: u16,
		/// Number of seconds the offender is banned for.
		ban_duration: Duration,
	},
}

/// Configures the behaviour of the miner.
#[derive(Debug, PartialEq)]
pub struct MinerOptions {
	/// URLs to notify when there is new work.
	pub new_work_notify: Vec<String>,
	/// Force the miner to reseal, even when nobody has asked for work.
	pub force_sealing: bool,
	/// Reseal on receipt of new external transactions.
	pub reseal_on_external_tx: bool,
	/// Reseal on receipt of new local transactions.
	pub reseal_on_own_tx: bool,
	/// Minimum period between transaction-inspired reseals.
	pub reseal_min_period: Duration,
	/// Maximum amount of gas to bother considering for block insertion.
	pub tx_gas_limit: U256,
	/// Maximum size of the transaction queue.
	pub tx_queue_size: usize,
	/// Strategy to use for prioritizing transactions in the queue.
	pub tx_queue_strategy: PrioritizationStrategy,
	/// Whether we should fallback to providing all the queue's transactions or just pending.
	pub pending_set: PendingSet,
	/// How many historical work packages can we store before running out?
	pub work_queue_size: usize,
	/// Can we submit two different solutions for the same block and expect both to result in an import?
	pub enable_resubmission: bool,
	/// Global gas limit for all transaction in the queue except for local and retracted.
	pub tx_queue_gas_limit: GasLimit,
	/// Banning settings
	pub tx_queue_banning: Banning,
}

impl Default for MinerOptions {
	fn default() -> Self {
		MinerOptions {
			new_work_notify: vec![],
			force_sealing: false,
			reseal_on_external_tx: false,
			reseal_on_own_tx: true,
			tx_gas_limit: !U256::zero(),
			tx_queue_size: 1024,
			tx_queue_gas_limit: GasLimit::Auto,
			tx_queue_strategy: PrioritizationStrategy::GasPriceOnly,
			pending_set: PendingSet::AlwaysQueue,
			reseal_min_period: Duration::from_secs(2),
			work_queue_size: 20,
			enable_resubmission: true,
			tx_queue_banning: Banning::Disabled,
		}
	}
}

/// Options for the dynamic gas price recalibrator.
#[derive(Debug, PartialEq)]
pub struct GasPriceCalibratorOptions {
	/// Base transaction price to match against.
	pub usd_per_tx: f32,
	/// How frequently we should recalibrate.
	pub recalibration_period: Duration,
}

/// The gas price validator variant for a `GasPricer`.
#[derive(Debug, PartialEq)]
pub struct GasPriceCalibrator {
	options: GasPriceCalibratorOptions,
	next_calibration: Instant,
}

impl GasPriceCalibrator {
	fn recalibrate<F: Fn(U256) + Sync + Send + 'static>(&mut self, set_price: F) {
		trace!(target: "miner", "Recalibrating {:?} versus {:?}", Instant::now(), self.next_calibration);
		if Instant::now() >= self.next_calibration {
			let usd_per_tx = self.options.usd_per_tx;
			trace!(target: "miner", "Getting price info");
			let price_info = PriceInfo::get(move |price: PriceInfo| {
				trace!(target: "miner", "Price info arrived: {:?}", price);
				let usd_per_eth = price.ethusd;
				let wei_per_usd: f32 = 1.0e18 / usd_per_eth;
				let gas_per_tx: f32 = 21000.0;
				let wei_per_gas: f32 = wei_per_usd * usd_per_tx / gas_per_tx;
				info!(target: "miner", "Updated conversion rate to Ξ1 = {} ({} wei/gas)", Colour::White.bold().paint(format!("US${}", usd_per_eth)), Colour::Yellow.bold().paint(format!("{}", wei_per_gas)));
				set_price(U256::from(wei_per_gas as u64));
			});

			if price_info.is_ok() {
				self.next_calibration = Instant::now() + self.options.recalibration_period;
			} else {
				warn!(target: "miner", "Unable to update Ether price.");
			}
		}
	}
}

/// Struct to look after updating the acceptable gas price of a miner.
#[derive(Debug, PartialEq)]
pub enum GasPricer {
	/// A fixed gas price in terms of Wei - always the argument given.
	Fixed(U256),
	/// Gas price is calibrated according to a fixed amount of USD.
	Calibrated(GasPriceCalibrator),
}

impl GasPricer {
	/// Create a new Calibrated `GasPricer`.
	pub fn new_calibrated(options: GasPriceCalibratorOptions) -> GasPricer {
		GasPricer::Calibrated(GasPriceCalibrator {
			options: options,
			next_calibration: Instant::now(),
		})
	}

	/// Create a new Fixed `GasPricer`.
	pub fn new_fixed(gas_price: U256) -> GasPricer {
		GasPricer::Fixed(gas_price)
	}

	fn recalibrate<F: Fn(U256) + Sync + Send + 'static>(&mut self, set_price: F) {
		match *self {
			GasPricer::Fixed(ref max) => set_price(max.clone()),
			GasPricer::Calibrated(ref mut cal) => cal.recalibrate(set_price),
		}
	}
}

struct SealingWork {
	queue: UsingQueue<ClosedBlock>,
	enabled: bool,
}

/// Keeps track of transactions using priority queue and holds currently mined block.
/// Handles preparing work for "work sealing" or seals "internally" if Engine does not require work.
pub struct Miner {
	// NOTE [ToDr]  When locking always lock in this order!
	transaction_queue: Arc<Mutex<BanningTransactionQueue>>,
	sealing_work: Mutex<SealingWork>,
	next_allowed_reseal: Mutex<Instant>,
	sealing_block_last_request: Mutex<u64>,
	// for sealing...
	options: MinerOptions,
	/// Does the node perform internal (without work) sealing.
	pub seals_internally: bool,

	gas_range_target: RwLock<(U256, U256)>,
	author: RwLock<Address>,
	extra_data: RwLock<Bytes>,
	engine: Arc<Engine>,

	accounts: Option<Arc<AccountProvider>>,
	work_poster: Option<WorkPoster>,
	gas_pricer: Mutex<GasPricer>,
}

impl Miner {
	/// Creates new instance of miner.
	fn new_raw(options: MinerOptions, gas_pricer: GasPricer, spec: &Spec, accounts: Option<Arc<AccountProvider>>) -> Miner {
		let work_poster = match options.new_work_notify.is_empty() {
			true => None,
			false => Some(WorkPoster::new(&options.new_work_notify))
		};
		let gas_limit = match options.tx_queue_gas_limit {
			GasLimit::Fixed(ref limit) => *limit,
			_ => !U256::zero(),
		};

		let txq = TransactionQueue::with_limits(options.tx_queue_strategy, options.tx_queue_size, gas_limit, options.tx_gas_limit);
		let txq = match options.tx_queue_banning {
			Banning::Disabled => BanningTransactionQueue::new(txq, Threshold::NeverBan, Duration::from_secs(180)),
			Banning::Enabled { ban_duration, min_offends, .. } => BanningTransactionQueue::new(
				txq,
				Threshold::BanAfter(min_offends),
				ban_duration,
			),
		};
		Miner {
			transaction_queue: Arc::new(Mutex::new(txq)),
			next_allowed_reseal: Mutex::new(Instant::now()),
			sealing_block_last_request: Mutex::new(0),
			sealing_work: Mutex::new(SealingWork{
				queue: UsingQueue::new(options.work_queue_size),
				enabled: options.force_sealing
					|| !options.new_work_notify.is_empty()
					|| spec.engine.is_default_sealer().unwrap_or(false)
			}),
			seals_internally: spec.engine.is_default_sealer().is_some(),
			gas_range_target: RwLock::new((U256::zero(), U256::zero())),
			author: RwLock::new(Address::default()),
			extra_data: RwLock::new(Vec::new()),
			options: options,
			accounts: accounts,
			engine: spec.engine.clone(),
			work_poster: work_poster,
			gas_pricer: Mutex::new(gas_pricer),
		}
	}

	/// Creates new instance of miner with accounts and with given spec.
	pub fn with_spec_and_accounts(spec: &Spec, accounts: Option<Arc<AccountProvider>>) -> Miner {
		Miner::new_raw(Default::default(), GasPricer::new_fixed(20_000_000_000u64.into()), spec, accounts)
	}

	/// Creates new instance of miner without accounts, but with given spec.
	pub fn with_spec(spec: &Spec) -> Miner {
		Miner::new_raw(Default::default(), GasPricer::new_fixed(20_000_000_000u64.into()), spec, None)
	}

	/// Creates new instance of a miner Arc.
	pub fn new(options: MinerOptions, gas_pricer: GasPricer, spec: &Spec, accounts: Option<Arc<AccountProvider>>) -> Arc<Miner> {
		Arc::new(Miner::new_raw(options, gas_pricer, spec, accounts))
	}

	fn forced_sealing(&self) -> bool {
		self.options.force_sealing || !self.options.new_work_notify.is_empty()
	}

	/// Clear all pending block states
	pub fn clear(&self) {
		self.sealing_work.lock().queue.reset();
	}

	/// Get `Some` `clone()` of the current pending block's state or `None` if we're not sealing.
	pub fn pending_state(&self) -> Option<State> {
		self.sealing_work.lock().queue.peek_last_ref().map(|b| b.block().fields().state.clone())
	}

	/// Get `Some` `clone()` of the current pending block's state or `None` if we're not sealing.
	pub fn pending_block(&self) -> Option<Block> {
		self.sealing_work.lock().queue.peek_last_ref().map(|b| b.base().clone())
	}

	#[cfg_attr(feature="dev", allow(match_same_arms))]
	/// Prepares new block for sealing including top transactions from queue.
	fn prepare_block(&self, chain: &MiningBlockChainClient) -> (ClosedBlock, Option<H256>) {
		{
			trace!(target: "miner", "prepare_block: recalibrating...");
			let txq = self.transaction_queue.clone();
			self.gas_pricer.lock().recalibrate(move |price| {
				trace!(target: "miner", "prepare_block: Got gas price! {}", price);
				txq.lock().set_minimal_gas_price(price);
			});
			trace!(target: "miner", "prepare_block: done recalibration.");
		}

		let _timer = PerfTimer::new("prepare_block");
		let (transactions, mut open_block, original_work_hash) = {
			let transactions = {self.transaction_queue.lock().top_transactions()};
			let mut sealing_work = self.sealing_work.lock();
			let last_work_hash = sealing_work.queue.peek_last_ref().map(|pb| pb.block().fields().header.hash());
			let best_hash = chain.best_block_header().sha3();
/*
			// check to see if last ClosedBlock in would_seals is actually same parent block.
			// if so
			//   duplicate, re-open and push any new transactions.
			//   if at least one was pushed successfully, close and enqueue new ClosedBlock;
			//   otherwise, leave everything alone.
			// otherwise, author a fresh block.
*/
			let open_block = match sealing_work.queue.pop_if(|b| b.block().fields().header.parent_hash() == &best_hash) {
				Some(old_block) => {
					trace!(target: "miner", "prepare_block: Already have previous work; updating and returning");
					// add transactions to old_block
					old_block.reopen(&*self.engine)
				}
				None => {
					// block not found - create it.
					trace!(target: "miner", "prepare_block: No existing work - making new block");
					chain.prepare_open_block(
						self.author(),
						(self.gas_floor_target(), self.gas_ceil_target()),
						self.extra_data()
					)
				}
			};
			(transactions, open_block, last_work_hash)
		};

		let mut invalid_transactions = HashSet::new();
		let mut transactions_to_penalize = HashSet::new();
		let block_number = open_block.block().fields().header.number();

		// TODO Push new uncles too.
		let mut tx_count: usize = 0;
		let tx_total = transactions.len();
		for tx in transactions {
			let hash = tx.hash();
			let start = Instant::now();
			let result = open_block.push_transaction(tx, None);
			let took = start.elapsed();

			// Check for heavy transactions
			match self.options.tx_queue_banning {
				Banning::Enabled { ref offend_threshold, .. } if &took > offend_threshold => {
					match self.transaction_queue.lock().ban_transaction(&hash) {
						true => {
							warn!(target: "miner", "Detected heavy transaction. Banning the sender and recipient/code.");
						},
						false => {
							transactions_to_penalize.insert(hash);
							debug!(target: "miner", "Detected heavy transaction. Penalizing sender.")
						}
					}
				},
				_ => {},
			}
			trace!(target: "miner", "Adding tx {:?} took {:?}", hash, took);
			match result {
				Err(Error::Execution(ExecutionError::BlockGasLimitReached { gas_limit, gas_used, gas })) => {
					debug!(target: "miner", "Skipping adding transaction to block because of gas limit: {:?} (limit: {:?}, used: {:?}, gas: {:?})", hash, gas_limit, gas_used, gas);

					// Penalize transaction if it's above current gas limit
					if gas > gas_limit {
						transactions_to_penalize.insert(hash);
					}

					// Exit early if gas left is smaller then min_tx_gas
					let min_tx_gas: U256 = 21000.into();	// TODO: figure this out properly.
					if gas_limit - gas_used < min_tx_gas {
						break;
					}
				},
				// Invalid nonce error can happen only if previous transaction is skipped because of gas limit.
				// If there is errornous state of transaction queue it will be fixed when next block is imported.
				Err(Error::Execution(ExecutionError::InvalidNonce { expected, got })) => {
					debug!(target: "miner", "Skipping adding transaction to block because of invalid nonce: {:?} (expected: {:?}, got: {:?})", hash, expected, got);
				},
				// already have transaction - ignore
				Err(Error::Transaction(TransactionError::AlreadyImported)) => {},
				Err(e) => {
					invalid_transactions.insert(hash);
					debug!(target: "miner",
						   "Error adding transaction to block: number={}. transaction_hash={:?}, Error: {:?}",
						   block_number, hash, e);
				},
				_ => {
					tx_count += 1;
				}	// imported ok
			}
		}
		trace!(target: "miner", "Pushed {}/{} transactions", tx_count, tx_total);

		let block = open_block.close();

		let fetch_account = |a: &Address| AccountDetails {
			nonce: chain.latest_nonce(a),
			balance: chain.latest_balance(a),
		};

		{
			let mut queue = self.transaction_queue.lock();
			for hash in invalid_transactions {
				queue.remove_invalid(&hash, &fetch_account);
			}
			for hash in transactions_to_penalize {
				queue.penalize(&hash);
			}
		}
		(block, original_work_hash)
	}

	/// Check is reseal is allowed and necessary.
	fn requires_reseal(&self, best_block: BlockNumber) -> bool {
		let has_local_transactions = self.transaction_queue.lock().has_local_pending_transactions();
		let mut sealing_work = self.sealing_work.lock();
		if sealing_work.enabled {
			trace!(target: "miner", "requires_reseal: sealing enabled");
			let last_request = *self.sealing_block_last_request.lock();
			let should_disable_sealing = !self.forced_sealing()
				&& !has_local_transactions
				&& !self.seals_internally
				&& best_block > last_request
				&& best_block - last_request > SEALING_TIMEOUT_IN_BLOCKS;

			trace!(target: "miner", "requires_reseal: should_disable_sealing={}; best_block={}, last_request={}", should_disable_sealing, best_block, last_request);

			if should_disable_sealing {
				trace!(target: "miner", "Miner sleeping (current {}, last {})", best_block, last_request);
				sealing_work.enabled = false;
				sealing_work.queue.reset();
				false
			} else {
				// sealing enabled and we don't want to sleep.
				*self.next_allowed_reseal.lock() = Instant::now() + self.options.reseal_min_period;
				true
			}
		} else {
			trace!(target: "miner", "requires_reseal: sealing is disabled");
			false
		}
	}

<<<<<<< HEAD
	/// Attempts to perform internal sealing (one that does not require work) and handles the result depending on the type of Seal.
	fn seal_and_import_block_internally(&self, chain: &MiningBlockChainClient, block: ClosedBlock) -> bool {
		if !block.transactions().is_empty() || self.forced_sealing() {
			trace!(target: "miner", "seal_block_internally: attempting internal seal.");
			match self.engine.generate_seal(block.block()) {
				// Save proposal for later seal submission and broadcast it.
				Seal::Proposal(seal) => {
					trace!(target: "miner", "Received a Proposal seal.");
					{
						let mut sealing_work = self.sealing_work.lock();
						sealing_work.queue.push(block.clone());
						sealing_work.queue.use_last_ref();
					}
					block
						.lock()
						.seal(&*self.engine, seal)
						.map(|sealed| { chain.broadcast_proposal_block(sealed); true })
						.unwrap_or_else(|e| {
							warn!("ERROR: seal failed when given internally generated seal: {}", e);
							false
						})
				},
				// Directly import a regular sealed block.
				Seal::Regular(seal) =>
					block
						.lock()
						.seal(&*self.engine, seal)
						.map(|sealed| chain.import_sealed_block(sealed).is_ok())
						.unwrap_or_else(|e| {
							warn!("ERROR: seal failed when given internally generated seal: {}", e);
							false
						}),
				Seal::None => false,
=======
	/// Attempts to perform internal sealing (one that does not require work) to return Ok(sealed),
	/// Err(Some(block)) returns for unsuccesful sealing while Err(None) indicates misspecified engine.
	fn seal_block_internally(&self, block: ClosedBlock) -> Result<SealedBlock, Option<ClosedBlock>> {
		trace!(target: "miner", "seal_block_internally: attempting internal seal.");
		let s = self.engine.generate_seal(block.block());
		if let Some(seal) = s {
			trace!(target: "miner", "seal_block_internally: managed internal seal. importing...");
			block.lock().try_seal(&*self.engine, seal).or_else(|(e, _)| {
				warn!("prepare_sealing: ERROR: try_seal failed when given internally generated seal: {}", e);
				Err(None)
			})
		} else {
			trace!(target: "miner", "seal_block_internally: unable to generate seal internally");
			Err(Some(block))
		}
	}

	/// Uses Engine to seal the block internally and then imports it to chain.
	fn seal_and_import_block_internally(&self, chain: &MiningBlockChainClient, block: ClosedBlock) -> bool {
		if !block.transactions().is_empty() || self.forced_sealing() {
			if let Ok(sealed) = self.seal_block_internally(block) {
				if chain.import_sealed_block(sealed).is_ok() {
					trace!(target: "miner", "import_block_internally: imported internally sealed block");
					return true
				}
>>>>>>> b9c04fcd
			}
		} else {
			false
		}
	}

	/// Prepares work which has to be done to seal.
	fn prepare_work(&self, block: ClosedBlock, original_work_hash: Option<H256>) {
		let (work, is_new) = {
			let mut sealing_work = self.sealing_work.lock();
			let last_work_hash = sealing_work.queue.peek_last_ref().map(|pb| pb.block().fields().header.hash());
			trace!(target: "miner", "prepare_work: Checking whether we need to reseal: orig={:?} last={:?}, this={:?}", original_work_hash, last_work_hash, block.block().fields().header.hash());
			let (work, is_new) = if last_work_hash.map_or(true, |h| h != block.block().fields().header.hash()) {
				trace!(target: "miner", "prepare_work: Pushing a new, refreshed or borrowed pending {}...", block.block().fields().header.hash());
				let pow_hash = block.block().fields().header.hash();
				let number = block.block().fields().header.number();
				let difficulty = *block.block().fields().header.difficulty();
				let is_new = original_work_hash.map_or(true, |h| block.block().fields().header.hash() != h);
				sealing_work.queue.push(block);
				// If push notifications are enabled we assume all work items are used.
				if self.work_poster.is_some() && is_new {
					sealing_work.queue.use_last_ref();
				}
				(Some((pow_hash, difficulty, number)), is_new)
			} else {
				(None, false)
			};
			trace!(target: "miner", "prepare_work: leaving (last={:?})", sealing_work.queue.peek_last_ref().map(|b| b.block().fields().header.hash()));
			(work, is_new)
		};
		if is_new {
			work.map(|(pow_hash, difficulty, number)| self.work_poster.as_ref().map(|p| p.notify(pow_hash, difficulty, number)));
		}
	}

	fn update_gas_limit(&self, chain: &MiningBlockChainClient) {
		let gas_limit = HeaderView::new(&chain.best_block_header()).gas_limit();
		let mut queue = self.transaction_queue.lock();
		queue.set_gas_limit(gas_limit);
		if let GasLimit::Auto = self.options.tx_queue_gas_limit {
			// Set total tx queue gas limit to be 20x the block gas limit.
			queue.set_total_gas_limit(gas_limit * 20.into());
		}
	}

	/// Returns true if we had to prepare new pending block.
	fn prepare_work_sealing(&self, chain: &MiningBlockChainClient) -> bool {
		trace!(target: "miner", "prepare_work_sealing: entering");
		let prepare_new = {
			let mut sealing_work = self.sealing_work.lock();
			let have_work = sealing_work.queue.peek_last_ref().is_some();
			trace!(target: "miner", "prepare_work_sealing: have_work={}", have_work);
			if !have_work {
				sealing_work.enabled = true;
				true
			} else {
				false
			}
		};
		if prepare_new {
			// --------------------------------------------------------------------------
			// | NOTE Code below requires transaction_queue and sealing_work locks.     |
			// | Make sure to release the locks before calling that method.             |
			// --------------------------------------------------------------------------
			let (block, original_work_hash) = self.prepare_block(chain);
			self.prepare_work(block, original_work_hash);
		}
		let mut sealing_block_last_request = self.sealing_block_last_request.lock();
		let best_number = chain.chain_info().best_block_number;
		if *sealing_block_last_request != best_number {
			trace!(target: "miner", "prepare_work_sealing: Miner received request (was {}, now {}) - waking up.", *sealing_block_last_request, best_number);
			*sealing_block_last_request = best_number;
		}

		// Return if we restarted
		prepare_new
	}

	fn add_transactions_to_queue(&self, chain: &MiningBlockChainClient, transactions: Vec<SignedTransaction>, default_origin: TransactionOrigin, transaction_queue: &mut BanningTransactionQueue) ->
		Vec<Result<TransactionImportResult, Error>> {

		let fetch_account = |a: &Address| AccountDetails {
			nonce: chain.latest_nonce(a),
			balance: chain.latest_balance(a),
		};

		let accounts = self.accounts.as_ref()
			.and_then(|provider| provider.accounts().ok())
			.map(|accounts| accounts.into_iter().collect::<HashSet<_>>());

		let schedule = chain.latest_schedule();
		let gas_required = |tx: &SignedTransaction| tx.gas_required(&schedule).into();
		let best_block_header: Header = ::rlp::decode(&chain.best_block_header());
		transactions.into_iter()
			.map(|tx| {
				if chain.transaction_block(TransactionID::Hash(tx.hash())).is_some() {
					debug!(target: "miner", "Rejected tx {:?}: already in the blockchain", tx.hash());
					return Err(Error::Transaction(TransactionError::AlreadyImported));
				}
				match self.engine.verify_transaction_basic(&tx, &best_block_header) {
					Err(e) => {
						debug!(target: "miner", "Rejected tx {:?} with invalid signature: {:?}", tx.hash(), e);
						Err(e)
					},
					Ok(()) => {
						let origin = accounts.as_ref().and_then(|accounts| {
							tx.sender().ok().and_then(|sender| match accounts.contains(&sender) {
								true => Some(TransactionOrigin::Local),
								false => None,
							})
						}).unwrap_or(default_origin);

						match origin {
							TransactionOrigin::Local | TransactionOrigin::RetractedBlock => {
								transaction_queue.add(tx, origin, &fetch_account, &gas_required)
							},
							TransactionOrigin::External => {
								transaction_queue.add_with_banlist(tx, &fetch_account, &gas_required)
							}
						}
					},
				}
			})
			.collect()
	}

	/// Are we allowed to do a non-mandatory reseal?
	fn tx_reseal_allowed(&self) -> bool { Instant::now() > *self.next_allowed_reseal.lock() }

	#[cfg_attr(feature="dev", allow(wrong_self_convention))]
	#[cfg_attr(feature="dev", allow(redundant_closure))]
	fn from_pending_block<H, F, G>(&self, latest_block_number: BlockNumber, from_chain: F, map_block: G) -> H
		where F: Fn() -> H, G: Fn(&ClosedBlock) -> H {
		let sealing_work = self.sealing_work.lock();
		sealing_work.queue.peek_last_ref().map_or_else(
			|| from_chain(),
			|b| {
				if b.block().header().number() > latest_block_number {
					map_block(b)
				} else {
					from_chain()
				}
			}
		)
	}
}

const SEALING_TIMEOUT_IN_BLOCKS : u64 = 5;

impl MinerService for Miner {

	fn clear_and_reset(&self, chain: &MiningBlockChainClient) {
		self.transaction_queue.lock().clear();
		// --------------------------------------------------------------------------
		// | NOTE Code below requires transaction_queue and sealing_work locks.     |
		// | Make sure to release the locks before calling that method.             |
		// --------------------------------------------------------------------------
		self.update_sealing(chain);
	}

	fn status(&self) -> MinerStatus {
		let status = self.transaction_queue.lock().status();
		let sealing_work = self.sealing_work.lock();
		MinerStatus {
			transactions_in_pending_queue: status.pending,
			transactions_in_future_queue: status.future,
			transactions_in_pending_block: sealing_work.queue.peek_last_ref().map_or(0, |b| b.transactions().len()),
		}
	}

	fn call(&self, chain: &MiningBlockChainClient, t: &SignedTransaction, analytics: CallAnalytics) -> Result<Executed, CallError> {
		let sealing_work = self.sealing_work.lock();
		match sealing_work.queue.peek_last_ref() {
			Some(work) => {
				let block = work.block();

				// TODO: merge this code with client.rs's fn call somwhow.
				let header = block.header();
				let last_hashes = Arc::new(chain.last_hashes());
				let env_info = EnvInfo {
					number: header.number(),
					author: *header.author(),
					timestamp: header.timestamp(),
					difficulty: *header.difficulty(),
					last_hashes: last_hashes,
					gas_used: U256::zero(),
					gas_limit: U256::max_value(),
				};
				// that's just a copy of the state.
				let mut state = block.state().clone();
				let original_state = if analytics.state_diffing { Some(state.clone()) } else { None };

				let sender = try!(t.sender().map_err(|e| {
					let message = format!("Transaction malformed: {:?}", e);
					ExecutionError::TransactionMalformed(message)
				}));
				let balance = state.balance(&sender);
				let needed_balance = t.value + t.gas * t.gas_price;
				if balance < needed_balance {
					// give the sender a sufficient balance
					state.add_balance(&sender, &(needed_balance - balance), CleanupMode::NoEmpty);
				}
				let options = TransactOptions { tracing: analytics.transaction_tracing, vm_tracing: analytics.vm_tracing, check_nonce: false };
				let mut ret = try!(Executive::new(&mut state, &env_info, &*self.engine, chain.vm_factory()).transact(t, options));

				// TODO gav move this into Executive.
				ret.state_diff = original_state.map(|original| state.diff_from(original));

				Ok(ret)
			},
			None => {
				chain.call(t, BlockID::Latest, analytics)
			}
		}
	}

	fn balance(&self, chain: &MiningBlockChainClient, address: &Address) -> U256 {
		self.from_pending_block(
			chain.chain_info().best_block_number,
			|| chain.latest_balance(address),
			|b| b.block().fields().state.balance(address)
		)
	}

	fn storage_at(&self, chain: &MiningBlockChainClient, address: &Address, position: &H256) -> H256 {
		self.from_pending_block(
			chain.chain_info().best_block_number,
			|| chain.latest_storage_at(address, position),
			|b| b.block().fields().state.storage_at(address, position)
		)
	}

	fn nonce(&self, chain: &MiningBlockChainClient, address: &Address) -> U256 {
		self.from_pending_block(
			chain.chain_info().best_block_number,
			|| chain.latest_nonce(address),
			|b| b.block().fields().state.nonce(address)
		)
	}

	fn code(&self, chain: &MiningBlockChainClient, address: &Address) -> Option<Bytes> {
		self.from_pending_block(
			chain.chain_info().best_block_number,
			|| chain.latest_code(address),
			|b| b.block().fields().state.code(address).map(|c| (*c).clone())
		)
	}

	fn set_author(&self, author: Address) {
		if self.seals_internally {
			let mut sealing_work = self.sealing_work.lock();
			sealing_work.enabled = self.engine.is_sealer(&author).unwrap_or(false);
		}
		*self.author.write() = author;
	}

	fn set_engine_signer(&self, address: Address, password: String) -> Result<(), AccountError> {
		if self.seals_internally {
			if let Some(ref ap) = self.accounts {
				try!(ap.sign(address.clone(), Some(password.clone()), Default::default()));
			}
			let mut sealing_work = self.sealing_work.lock();
			sealing_work.enabled = self.engine.is_sealer(&address).unwrap_or(false);
			*self.author.write() = address;
			self.engine.set_signer(address, password);
		}
		Ok(())
	}

	fn set_extra_data(&self, extra_data: Bytes) {
		*self.extra_data.write() = extra_data;
	}

	/// Set the gas limit we wish to target when sealing a new block.
	fn set_gas_floor_target(&self, target: U256) {
		self.gas_range_target.write().0 = target;
	}

	fn set_gas_ceil_target(&self, target: U256) {
		self.gas_range_target.write().1 = target;
	}

	fn set_minimal_gas_price(&self, min_gas_price: U256) {
		self.transaction_queue.lock().set_minimal_gas_price(min_gas_price);
	}

	fn minimal_gas_price(&self) -> U256 {
		*self.transaction_queue.lock().minimal_gas_price()
	}

	fn sensible_gas_price(&self) -> U256 {
		// 10% above our minimum.
		*self.transaction_queue.lock().minimal_gas_price() * 110.into() / 100.into()
	}

	fn sensible_gas_limit(&self) -> U256 {
		self.gas_range_target.read().0 / 5.into()
	}

	fn transactions_limit(&self) -> usize {
		self.transaction_queue.lock().limit()
	}

	fn set_transactions_limit(&self, limit: usize) {
		self.transaction_queue.lock().set_limit(limit)
	}

	fn set_tx_gas_limit(&self, limit: U256) {
		self.transaction_queue.lock().set_tx_gas_limit(limit)
	}

	/// Get the author that we will seal blocks as.
	fn author(&self) -> Address {
		*self.author.read()
	}

	/// Get the extra_data that we will seal blocks with.
	fn extra_data(&self) -> Bytes {
		self.extra_data.read().clone()
	}

	/// Get the gas limit we wish to target when sealing a new block.
	fn gas_floor_target(&self) -> U256 {
		self.gas_range_target.read().0
	}

	/// Get the gas limit we wish to target when sealing a new block.
	fn gas_ceil_target(&self) -> U256 {
		self.gas_range_target.read().1
	}

	fn import_external_transactions(
		&self,
		chain: &MiningBlockChainClient,
		transactions: Vec<SignedTransaction>
	) -> Vec<Result<TransactionImportResult, Error>> {
		trace!(target: "external_tx", "Importing external transactions");
		let results = {
			let mut transaction_queue = self.transaction_queue.lock();
			self.add_transactions_to_queue(
				chain, transactions, TransactionOrigin::External, &mut transaction_queue
			)
		};

		if !results.is_empty() && self.options.reseal_on_external_tx &&	self.tx_reseal_allowed() {
			// --------------------------------------------------------------------------
			// | NOTE Code below requires transaction_queue and sealing_work locks.     |
			// | Make sure to release the locks before calling that method.             |
			// --------------------------------------------------------------------------
			self.update_sealing(chain);
		}
		results
	}

	#[cfg_attr(feature="dev", allow(collapsible_if))]
	fn import_own_transaction(
		&self,
		chain: &MiningBlockChainClient,
		transaction: SignedTransaction,
	) -> Result<TransactionImportResult, Error> {

		let hash = transaction.hash();
		trace!(target: "own_tx", "Importing transaction: {:?}", transaction);

		let imported = {
			// Be sure to release the lock before we call prepare_work_sealing
			let mut transaction_queue = self.transaction_queue.lock();
			let import = self.add_transactions_to_queue(
				chain, vec![transaction], TransactionOrigin::Local, &mut transaction_queue
			).pop().expect("one result returned per added transaction; one added => one result; qed");

			match import {
				Ok(ref res) => {
					trace!(target: "own_tx", "Imported transaction to {:?} (hash: {:?})", res, hash);
					trace!(target: "own_tx", "Status: {:?}", transaction_queue.status());
				},
				Err(ref e) => {
					trace!(target: "own_tx", "Failed to import transaction {:?} (hash: {:?})", e, hash);
					trace!(target: "own_tx", "Status: {:?}", transaction_queue.status());
					warn!(target: "own_tx", "Error importing transaction: {:?}", e);
				},
			}
			import
		};

		// --------------------------------------------------------------------------
		// | NOTE Code below requires transaction_queue and sealing_work locks.     |
		// | Make sure to release the locks before calling that method.             |
		// --------------------------------------------------------------------------
		if imported.is_ok() && self.options.reseal_on_own_tx && self.tx_reseal_allowed() {
			// Make sure to do it after transaction is imported and lock is droped.
			// We need to create pending block and enable sealing.
			if self.seals_internally || !self.prepare_work_sealing(chain) {
				// If new block has not been prepared (means we already had one)
				// or Engine might be able to seal internally,
				// we need to update sealing.
				self.update_sealing(chain);
			}
		}

		imported
	}

	fn all_transactions(&self) -> Vec<SignedTransaction> {
		let queue = self.transaction_queue.lock();
		queue.top_transactions()
	}

	fn local_transactions(&self) -> BTreeMap<H256, LocalTransactionStatus> {
		let queue = self.transaction_queue.lock();
		queue.local_transactions()
			.iter()
			.map(|(hash, status)| (*hash, status.clone()))
			.collect()
	}

	fn pending_transactions(&self, best_block: BlockNumber) -> Vec<SignedTransaction> {
		let queue = self.transaction_queue.lock();
		match self.options.pending_set {
			PendingSet::AlwaysQueue => queue.top_transactions(),
			PendingSet::SealingOrElseQueue => {
				self.from_pending_block(
					best_block,
					|| queue.top_transactions(),
					|sealing| sealing.transactions().to_owned()
				)
			},
			PendingSet::AlwaysSealing => {
				self.from_pending_block(
					best_block,
					|| vec![],
					|sealing| sealing.transactions().to_owned()
				)
			},
		}
	}

	fn pending_transactions_hashes(&self, best_block: BlockNumber) -> Vec<H256> {
		let queue = self.transaction_queue.lock();
		match self.options.pending_set {
			PendingSet::AlwaysQueue => queue.pending_hashes(),
			PendingSet::SealingOrElseQueue => {
				self.from_pending_block(
					best_block,
					|| queue.pending_hashes(),
					|sealing| sealing.transactions().iter().map(|t| t.hash()).collect()
				)
			},
			PendingSet::AlwaysSealing => {
				self.from_pending_block(
					best_block,
					|| vec![],
					|sealing| sealing.transactions().iter().map(|t| t.hash()).collect()
				)
			},
		}
	}

	fn transaction(&self, best_block: BlockNumber, hash: &H256) -> Option<SignedTransaction> {
		let queue = self.transaction_queue.lock();
		match self.options.pending_set {
			PendingSet::AlwaysQueue => queue.find(hash),
			PendingSet::SealingOrElseQueue => {
				self.from_pending_block(
					best_block,
					|| queue.find(hash),
					|sealing| sealing.transactions().iter().find(|t| &t.hash() == hash).cloned()
				)
			},
			PendingSet::AlwaysSealing => {
				self.from_pending_block(
					best_block,
					|| None,
					|sealing| sealing.transactions().iter().find(|t| &t.hash() == hash).cloned()
				)
			},
		}
	}

	fn pending_receipt(&self, best_block: BlockNumber, hash: &H256) -> Option<RichReceipt> {
		self.from_pending_block(
			best_block,
			|| None,
			|pending| {
				let txs = pending.transactions();
				txs.iter()
					.map(|t| t.hash())
					.position(|t| t == *hash)
					.map(|index| {
						let prev_gas = if index == 0 { Default::default() } else { pending.receipts()[index - 1].gas_used };
						let tx = &txs[index];
						let receipt = &pending.receipts()[index];
						RichReceipt {
							transaction_hash: hash.clone(),
							transaction_index: index,
							cumulative_gas_used: receipt.gas_used,
							gas_used: receipt.gas_used - prev_gas,
							contract_address: match tx.action {
								Action::Call(_) => None,
								Action::Create => {
									let sender = tx.sender()
										.expect("transactions in pending block have already been checked for valid sender; qed");
									Some(contract_address(&sender, &tx.nonce))
								}
							},
							logs: receipt.logs.clone(),
							log_bloom: receipt.log_bloom,
							state_root: receipt.state_root,
						}
					})
			}
		)
	}

	fn pending_receipts(&self, best_block: BlockNumber) -> BTreeMap<H256, Receipt> {
		self.from_pending_block(
			best_block,
			BTreeMap::new,
			|pending| {
				let hashes = pending.transactions()
					.iter()
					.map(|t| t.hash());

				let receipts = pending.receipts().iter().cloned();

				hashes.zip(receipts).collect()
			}
		)
	}

	fn last_nonce(&self, address: &Address) -> Option<U256> {
		self.transaction_queue.lock().last_nonce(address)
	}

	/// Update sealing if required.
	/// Prepare the block and work if the Engine does not seal internally.
	fn update_sealing(&self, chain: &MiningBlockChainClient) {
		trace!(target: "miner", "update_sealing");

		if self.requires_reseal(chain.chain_info().best_block_number) {
			// --------------------------------------------------------------------------
			// | NOTE Code below requires transaction_queue and sealing_work locks.     |
			// | Make sure to release the locks before calling that method.             |
			// --------------------------------------------------------------------------
			trace!(target: "miner", "update_sealing: preparing a block");
			let (block, original_work_hash) = self.prepare_block(chain);
			if self.seals_internally {
				trace!(target: "miner", "update_sealing: engine indicates internal sealing");
				if self.seal_and_import_block_internally(chain, block) {
					trace!(target: "miner", "update_sealing: imported internally sealed block");
				}
			} else {
				trace!(target: "miner", "update_sealing: engine does not seal internally, preparing work");
				self.prepare_work(block, original_work_hash);
			}
		}
	}

	fn is_sealing(&self) -> bool {
		self.sealing_work.lock().queue.is_in_use()
	}

	fn map_sealing_work<F, T>(&self, chain: &MiningBlockChainClient, f: F) -> Option<T> where F: FnOnce(&ClosedBlock) -> T {
		trace!(target: "miner", "map_sealing_work: entering");
		self.prepare_work_sealing(chain);
		trace!(target: "miner", "map_sealing_work: sealing prepared");
		let mut sealing_work = self.sealing_work.lock();
		let ret = sealing_work.queue.use_last_ref();
		trace!(target: "miner", "map_sealing_work: leaving use_last_ref={:?}", ret.as_ref().map(|b| b.block().fields().header.hash()));
		ret.map(f)
	}

	fn submit_seal(&self, chain: &MiningBlockChainClient, block_hash: H256, seal: Vec<Bytes>) -> Result<(), Error> {
		let result =
			if let Some(b) = self.sealing_work.lock().queue.get_used_if(
				if self.options.enable_resubmission {
					GetAction::Clone
				} else {
					GetAction::Take
				},
				|b| &b.hash() == &block_hash
			) {
				trace!(target: "miner", "Submitted block {}={}={} with seal {:?}", block_hash, b.hash(), b.header().bare_hash(), seal);
				b.lock().try_seal(&*self.engine, seal).or_else(|(e, _)| {
					warn!(target: "miner", "Mined solution rejected: {}", e);
					Err(Error::PowInvalid)
				})
			} else {
				warn!(target: "miner", "Submitted solution rejected: Block unknown or out of date.");
				Err(Error::PowHashInvalid)
			};
		result.and_then(|sealed| {
			let n = sealed.header().number();
			let h = sealed.header().hash();
			try!(chain.import_sealed_block(sealed));
			info!(target: "miner", "Submitted block imported OK. #{}: {}", Colour::White.bold().paint(format!("{}", n)), Colour::White.bold().paint(h.hex()));
			Ok(())
		})
	}

	fn chain_new_blocks(&self, chain: &MiningBlockChainClient, _imported: &[H256], _invalid: &[H256], enacted: &[H256], retracted: &[H256]) {
		trace!(target: "miner", "chain_new_blocks");

		fn fetch_transactions(chain: &MiningBlockChainClient, hash: &H256) -> Vec<SignedTransaction> {
			let block = chain
				.block(BlockID::Hash(*hash))
				// Client should send message after commit to db and inserting to chain.
				.expect("Expected in-chain blocks.");
			let block = BlockView::new(&block);
			let txs = block.transactions();
			// populate sender
			for tx in &txs {
				let _sender = tx.sender();
			}
			txs
		}

		// 1. We ignore blocks that were `imported` (because it means that they are not in canon-chain, and transactions
		//	  should be still available in the queue.
		// 2. We ignore blocks that are `invalid` because it doesn't have any meaning in terms of the transactions that
		//    are in those blocks

		// First update gas limit in transaction queue
		self.update_gas_limit(chain);

		// Then import all transactions...
		{
			let out_of_chain = retracted
				.par_iter()
				.map(|h| fetch_transactions(chain, h));
			out_of_chain.for_each(|txs| {
				let mut transaction_queue = self.transaction_queue.lock();
				let _ = self.add_transactions_to_queue(
					chain, txs, TransactionOrigin::RetractedBlock, &mut transaction_queue
				);
			});
		}

		// ...and at the end remove old ones
		{
			let in_chain = enacted
				.par_iter()
				.map(|h: &H256| fetch_transactions(chain, h));

			in_chain.for_each(|mut txs| {
				let mut transaction_queue = self.transaction_queue.lock();

				let to_remove = txs.drain(..)
						.map(|tx| {
							tx.sender().expect("Transaction is in block, so sender has to be defined.")
						})
						.collect::<HashSet<Address>>();
				for sender in to_remove {
					transaction_queue.remove_all(sender, chain.latest_nonce(&sender));
				}
			});
		}

		if enacted.len() > 0 {
			// --------------------------------------------------------------------------
			// | NOTE Code below requires transaction_queue and sealing_work locks.     |
			// | Make sure to release the locks before calling that method.             |
			// --------------------------------------------------------------------------
			self.update_sealing(chain);
		}
	}
}

#[cfg(test)]
mod tests {

	use std::sync::Arc;
	use std::time::Duration;
	use super::super::{MinerService, PrioritizationStrategy};
	use super::*;
	use block::IsBlock;
	use util::{U256, Uint, FromHex};
	use ethkey::{Generator, Random};
	use client::{BlockChainClient, TestBlockChainClient, EachBlockWith, TransactionImportResult};
	use header::BlockNumber;
	use types::transaction::{Transaction, SignedTransaction, Action};
	use spec::Spec;
	use tests::helpers::{generate_dummy_client};

	#[test]
	fn should_prepare_block_to_seal() {
		// given
		let client = TestBlockChainClient::default();
		let miner = Miner::with_spec(&Spec::new_test());

		// when
		let sealing_work = miner.map_sealing_work(&client, |_| ());
		assert!(sealing_work.is_some(), "Expected closed block");
	}

	#[test]
	fn should_still_work_after_a_couple_of_blocks() {
		// given
		let client = TestBlockChainClient::default();
		let miner = Miner::with_spec(&Spec::new_test());

		let res = miner.map_sealing_work(&client, |b| b.block().fields().header.hash());
		assert!(res.is_some());
		assert!(miner.submit_seal(&client, res.unwrap(), vec![]).is_ok());

		// two more blocks mined, work requested.
		client.add_blocks(1, EachBlockWith::Uncle);
		miner.map_sealing_work(&client, |b| b.block().fields().header.hash());

		client.add_blocks(1, EachBlockWith::Uncle);
		miner.map_sealing_work(&client, |b| b.block().fields().header.hash());

		// solution to original work submitted.
		assert!(miner.submit_seal(&client, res.unwrap(), vec![]).is_ok());
	}

	fn miner() -> Miner {
		Arc::try_unwrap(Miner::new(
			MinerOptions {
				new_work_notify: Vec::new(),
				force_sealing: false,
				reseal_on_external_tx: false,
				reseal_on_own_tx: true,
				reseal_min_period: Duration::from_secs(5),
				tx_gas_limit: !U256::zero(),
				tx_queue_size: 1024,
				tx_queue_gas_limit: GasLimit::None,
				tx_queue_strategy: PrioritizationStrategy::GasFactorAndGasPrice,
				pending_set: PendingSet::AlwaysSealing,
				work_queue_size: 5,
				enable_resubmission: true,
				tx_queue_banning: Banning::Disabled,
			},
			GasPricer::new_fixed(0u64.into()),
			&Spec::new_test(),
			None, // accounts provider
		)).ok().expect("Miner was just created.")
	}

	fn transaction() -> SignedTransaction {
		let keypair = Random.generate().unwrap();
		Transaction {
			action: Action::Create,
			value: U256::zero(),
			data: "3331600055".from_hex().unwrap(),
			gas: U256::from(100_000),
			gas_price: U256::zero(),
			nonce: U256::zero(),
		}.sign(keypair.secret(), None)
	}

	#[test]
	fn should_make_pending_block_when_importing_own_transaction() {
		// given
		let client = TestBlockChainClient::default();
		let miner = miner();
		let transaction = transaction();
		let best_block = 0;
		// when
		let res = miner.import_own_transaction(&client, transaction);

		// then
		assert_eq!(res.unwrap(), TransactionImportResult::Current);
		assert_eq!(miner.all_transactions().len(), 1);
		assert_eq!(miner.pending_transactions(best_block).len(), 1);
		assert_eq!(miner.pending_transactions_hashes(best_block).len(), 1);
		assert_eq!(miner.pending_receipts(best_block).len(), 1);
		// This method will let us know if pending block was created (before calling that method)
		assert!(!miner.prepare_work_sealing(&client));
	}

	#[test]
	fn should_not_use_pending_block_if_best_block_is_higher() {
		// given
		let client = TestBlockChainClient::default();
		let miner = miner();
		let transaction = transaction();
		let best_block = 10;
		// when
		let res = miner.import_own_transaction(&client, transaction);

		// then
		assert_eq!(res.unwrap(), TransactionImportResult::Current);
		assert_eq!(miner.all_transactions().len(), 1);
		assert_eq!(miner.pending_transactions(best_block).len(), 0);
		assert_eq!(miner.pending_transactions_hashes(best_block).len(), 0);
		assert_eq!(miner.pending_receipts(best_block).len(), 0);
	}

	#[test]
	fn should_import_external_transaction() {
		// given
		let client = TestBlockChainClient::default();
		let miner = miner();
		let transaction = transaction();
		let best_block = 0;
		// when
		let res = miner.import_external_transactions(&client, vec![transaction]).pop().unwrap();

		// then
		assert_eq!(res.unwrap(), TransactionImportResult::Current);
		assert_eq!(miner.all_transactions().len(), 1);
		assert_eq!(miner.pending_transactions_hashes(best_block).len(), 0);
		assert_eq!(miner.pending_transactions(best_block).len(), 0);
		assert_eq!(miner.pending_receipts(best_block).len(), 0);
		// This method will let us know if pending block was created (before calling that method)
		assert!(miner.prepare_work_sealing(&client));
	}

	#[test]
	fn should_not_seal_unless_enabled() {
		let miner = miner();
		let client = TestBlockChainClient::default();
		// By default resealing is not required.
		assert!(!miner.requires_reseal(1u8.into()));

		miner.import_external_transactions(&client, vec![transaction()]).pop().unwrap().unwrap();
		assert!(miner.prepare_work_sealing(&client));
		// Unless asked to prepare work.
		assert!(miner.requires_reseal(1u8.into()));
	}

	#[test]
	fn internal_seals_without_work() {
		let miner = Miner::with_spec(&Spec::new_instant());

		let c = generate_dummy_client(2);
		let client = c.reference().as_ref();

		assert_eq!(miner.import_external_transactions(client, vec![transaction()]).pop().unwrap().unwrap(), TransactionImportResult::Current);

		miner.update_sealing(client);
		client.flush_queue();
		assert!(miner.pending_block().is_none());
		assert_eq!(client.chain_info().best_block_number, 3 as BlockNumber);

		assert_eq!(miner.import_own_transaction(client, transaction()).unwrap(), TransactionImportResult::Current);

		miner.update_sealing(client);
		client.flush_queue();
		assert!(miner.pending_block().is_none());
		assert_eq!(client.chain_info().best_block_number, 4 as BlockNumber);
	}
}<|MERGE_RESOLUTION|>--- conflicted
+++ resolved
@@ -466,7 +466,6 @@
 		}
 	}
 
-<<<<<<< HEAD
 	/// Attempts to perform internal sealing (one that does not require work) and handles the result depending on the type of Seal.
 	fn seal_and_import_block_internally(&self, chain: &MiningBlockChainClient, block: ClosedBlock) -> bool {
 		if !block.transactions().is_empty() || self.forced_sealing() {
@@ -500,33 +499,6 @@
 							false
 						}),
 				Seal::None => false,
-=======
-	/// Attempts to perform internal sealing (one that does not require work) to return Ok(sealed),
-	/// Err(Some(block)) returns for unsuccesful sealing while Err(None) indicates misspecified engine.
-	fn seal_block_internally(&self, block: ClosedBlock) -> Result<SealedBlock, Option<ClosedBlock>> {
-		trace!(target: "miner", "seal_block_internally: attempting internal seal.");
-		let s = self.engine.generate_seal(block.block());
-		if let Some(seal) = s {
-			trace!(target: "miner", "seal_block_internally: managed internal seal. importing...");
-			block.lock().try_seal(&*self.engine, seal).or_else(|(e, _)| {
-				warn!("prepare_sealing: ERROR: try_seal failed when given internally generated seal: {}", e);
-				Err(None)
-			})
-		} else {
-			trace!(target: "miner", "seal_block_internally: unable to generate seal internally");
-			Err(Some(block))
-		}
-	}
-
-	/// Uses Engine to seal the block internally and then imports it to chain.
-	fn seal_and_import_block_internally(&self, chain: &MiningBlockChainClient, block: ClosedBlock) -> bool {
-		if !block.transactions().is_empty() || self.forced_sealing() {
-			if let Ok(sealed) = self.seal_block_internally(block) {
-				if chain.import_sealed_block(sealed).is_ok() {
-					trace!(target: "miner", "import_block_internally: imported internally sealed block");
-					return true
-				}
->>>>>>> b9c04fcd
 			}
 		} else {
 			false
