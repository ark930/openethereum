// Copyright 2015, 2016 Ethcore (UK) Ltd.
// This file is part of Parity.

// Parity is free software: you can redistribute it and/or modify
// it under the terms of the GNU General Public License as published by
// the Free Software Foundation, either version 3 of the License, or
// (at your option) any later version.

// Parity is distributed in the hope that it will be useful,
// but WITHOUT ANY WARRANTY; without even the implied warranty of
// MERCHANTABILITY or FITNESS FOR A PARTICULAR PURPOSE.  See the
// GNU General Public License for more details.

// You should have received a copy of the GNU General Public License
// along with Parity.  If not, see <http://www.gnu.org/licenses/>.

pub use block_queue::BlockQueueConfig;
pub use blockchain::Config as BlockChainConfig;
pub use trace::{Config as TraceConfig, Switch};
pub use evm::VMType;
pub use verification::VerifierType;
use util::journaldb;

/// Client state db compaction profile
#[derive(Debug, PartialEq)]
pub enum DatabaseCompactionProfile {
	/// Default compaction profile
	Default,
	/// HDD or other slow storage io compaction profile
	HDD,
}

impl Default for DatabaseCompactionProfile {
	fn default() -> Self { DatabaseCompactionProfile::Default }
}

/// Client configuration. Includes configs for all sub-systems.
#[derive(Debug, Default)]
pub struct ClientConfig {
	/// Block queue configuration.
	pub queue: BlockQueueConfig,
	/// Blockchain configuration.
	pub blockchain: BlockChainConfig,
	/// Trace configuration.
	pub tracing: TraceConfig,
	/// VM type.
	pub vm_type: VMType,
	/// The JournalDB ("pruning") algorithm to use.
	pub pruning: journaldb::Algorithm,
	/// The name of the client instance.
	pub name: String,
	/// State db cache-size if not default
	pub db_cache_size: Option<usize>,
	/// State db compaction profile
	pub db_compaction: DatabaseCompactionProfile,
<<<<<<< HEAD
=======
	/// Type of block verifier used by client.
	pub verifier_type: VerifierType,
>>>>>>> a3758161
}<|MERGE_RESOLUTION|>--- conflicted
+++ resolved
@@ -53,9 +53,6 @@
 	pub db_cache_size: Option<usize>,
 	/// State db compaction profile
 	pub db_compaction: DatabaseCompactionProfile,
-<<<<<<< HEAD
-=======
 	/// Type of block verifier used by client.
 	pub verifier_type: VerifierType,
->>>>>>> a3758161
 }