// Copyright 2015-2020 Parity Technologies (UK) Ltd.
// This file is part of Open Ethereum.

// Open Ethereum is free software: you can redistribute it and/or modify
// it under the terms of the GNU General Public License as published by
// the Free Software Foundation, either version 3 of the License, or
// (at your option) any later version.

// Open Ethereum is distributed in the hope that it will be useful,
// but WITHOUT ANY WARRANTY; without even the implied warranty of
// MERCHANTABILITY or FITNESS FOR A PARTICULAR PURPOSE.  See the
// GNU General Public License for more details.

// You should have received a copy of the GNU General Public License
// along with Open Ethereum.  If not, see <http://www.gnu.org/licenses/>.

//! Snapshot creation, restoration, and network service.
//!
//! Documentation of the format can be found at
//! https://wiki.parity.io/Warp-Sync-Snapshot-Format

use std::collections::{HashMap, HashSet};
use std::cmp;
use std::sync::Arc;
use std::sync::atomic::{AtomicBool, Ordering};

use keccak_hash::{keccak, KECCAK_NULL_RLP, KECCAK_EMPTY};

use account_db::{AccountDB, AccountDBMut};
use blockchain::{BlockChain, BlockProvider};
use bytes::Bytes;
use common_types::{
	ids::BlockId,
	header::Header,
	errors::{SnapshotError as Error, EthcoreError},
	snapshot::{Progress, ManifestData},
};
use crossbeam_utils::thread;
use engine::Engine;
use ethereum_types::H256;
use ethtrie::{TrieDB, TrieDBMut};
use hash_db::HashDB;
use journaldb::{self, Algorithm, JournalDB};
use keccak_hasher::KeccakHasher;
use parking_lot::{Mutex, RwLock};
use kvdb::{KeyValueDB, DBValue};
use log::{debug, info, trace};
use num_cpus;
use rand::{Rng, rngs::OsRng};
use rlp::{RlpStream, Rlp};
use snappy;
use trie_db::{Trie, TrieMut};

pub use self::consensus::*;
pub use self::service::{Service, Guard, Restoration, RestorationParams};
pub use self::traits::{Broadcast, Oracle, SnapshotService, SnapshotClient, SnapshotComponents, Rebuilder};
pub use self::io::SnapshotWriter;
pub use self::watcher::Watcher;
use common_types::basic_account::BasicAccount;

pub mod io;
pub mod service;

#[cfg(feature = "test-helpers" )]
pub mod test_helpers {
	pub use super::{
		account::{ACC_EMPTY, to_fat_rlps, from_fat_rlp},
		block::AbridgedBlock,
		watcher::Watcher,
	};
}

mod account;
mod block;
mod consensus;
mod traits;
mod watcher;

// Try to have chunks be around 4MB (before compression)
const PREFERRED_CHUNK_SIZE: usize = 4 * 1024 * 1024;

// Maximal chunk size (decompressed)
// Snappy::decompressed_len estimation may sometimes yield results greater
// than PREFERRED_CHUNK_SIZE so allow some threshold here.
const MAX_CHUNK_SIZE: usize = PREFERRED_CHUNK_SIZE / 4 * 5;

// Minimum supported state chunk version.
const MIN_SUPPORTED_STATE_CHUNK_VERSION: u64 = 1;
// current state chunk version.
const STATE_CHUNK_VERSION: u64 = 2;
/// number of snapshot subparts, must be a power of 2 in [1; 256]
pub const SNAPSHOT_SUBPARTS: usize = 16;
/// Maximum number of snapshot subparts (must be a multiple of `SNAPSHOT_SUBPARTS`)
const MAX_SNAPSHOT_SUBPARTS: usize = 256;

/// Configuration for the Snapshot service
#[derive(Debug, Clone, PartialEq)]
pub struct SnapshotConfiguration {
	/// If `true`, no periodic snapshots will be created
	pub no_periodic: bool,
	/// Number of threads for creating snapshots
	pub processing_threads: usize,
}

impl Default for SnapshotConfiguration {
	fn default() -> Self {
		SnapshotConfiguration {
			no_periodic: false,
			processing_threads: ::std::cmp::max(1, num_cpus::get_physical() / 2),
		}
	}
}

/// Take a snapshot using the given blockchain, starting block hash, and database, writing into the given writer.
pub fn take_snapshot<W: SnapshotWriter + Send>(
	chunker: Box<dyn SnapshotComponents>,
	chain: &BlockChain,
	block_hash: H256,
	state_db: &dyn HashDB<KeccakHasher, DBValue>,
	writer: W,
	p: &RwLock<Progress>,
	processing_threads: usize,
) -> Result<(), Error> {
	let start_header = chain.block_header_data(&block_hash)
		.ok_or_else(|| Error::InvalidStartingBlock(BlockId::Hash(block_hash)))?;
	let state_root = start_header.state_root();
	let block_number = start_header.number();

	info!("Taking snapshot starting at block #{}/{:?}", block_number, block_hash);
	let version = chunker.current_version();
	let writer = Mutex::new(writer);
	let (state_hashes, block_hashes) = thread::scope(|scope| -> Result<(Vec<H256>, Vec<H256>), Error> {
		let writer = &writer;
		let tb = scope.builder().name("Snapshot Worker - Blocks".to_string());
		let block_guard = tb.spawn(move |_| {
			chunk_secondary(chunker, chain, block_hash, writer, p)
		})?;

		// The number of threads must be between 1 and SNAPSHOT_SUBPARTS
		assert!(processing_threads >= 1, "Cannot use less than 1 threads for creating snapshots");
		let num_threads = cmp::min(processing_threads, SNAPSHOT_SUBPARTS);
		info!(target: "snapshot", "Using {} threads for Snapshot creation.", num_threads);

		let mut state_guards = Vec::with_capacity(num_threads);

		for thread_idx in 0..num_threads {
			let tb = scope.builder().name(format!("Snapshot Worker #{} - State", thread_idx).to_string());
			let state_guard = tb.spawn(move |_| -> Result<Vec<H256>, Error> {
				let mut chunk_hashes = Vec::new();
				for part in (thread_idx..SNAPSHOT_SUBPARTS).step_by(num_threads) {
					debug!(target: "snapshot", "Chunking part {} of the state at {} in thread {}", part, block_number, thread_idx);
					let mut hashes = chunk_state(state_db, &state_root, writer, p, Some(part), thread_idx)?;
					chunk_hashes.append(&mut hashes);
				}
				Ok(chunk_hashes)
			})?;
			state_guards.push(state_guard);
		}

		let block_hashes = block_guard.join().expect("Sub-thread never panics; qed")?;
		let mut state_hashes = Vec::new();

		for guard in state_guards {
			let part_state_hashes = guard.join().expect("Sub-thread never panics; qed")?;
			state_hashes.extend(part_state_hashes);
		}

		info!("Took a snapshot at #{} of {} accounts", block_number, p.read().accounts());

		Ok((state_hashes, block_hashes))
	}).expect("Sub-thread never panics; qed")?;

	info!(target: "snapshot", "produced {} state chunks and {} block chunks.", state_hashes.len(), block_hashes.len());

	let manifest_data = ManifestData {
		version,
		state_hashes,
		block_hashes,
		state_root,
		block_number,
		block_hash,
	};

	writer.into_inner().finish(manifest_data)?;

	p.write().done = true;

	Ok(())
}

/// Create and write out all secondary chunks to disk, returning a vector of all
/// the hashes of secondary chunks created.
///
/// Secondary chunks are engine-specific, but they intend to corroborate the state data
/// in the state chunks.
/// Returns a list of chunk hashes, with the first having the blocks furthest from the genesis.
pub fn chunk_secondary<'a>(
	mut chunker: Box<dyn SnapshotComponents>,
	chain: &'a BlockChain,
	start_hash: H256,
	writer: &Mutex<dyn SnapshotWriter + 'a>,
	progress: &'a RwLock<Progress>
) -> Result<Vec<H256>, Error> {
	let mut chunk_hashes = Vec::new();
	let mut snappy_buffer = vec![0; snappy::max_compressed_len(PREFERRED_CHUNK_SIZE)];

	{
		let mut chunk_sink = |raw_data: &[u8]| {
			let compressed_size = snappy::compress_into(raw_data, &mut snappy_buffer);
			let compressed = &snappy_buffer[..compressed_size];
			let hash = keccak(&compressed);
			let size = compressed.len();

			writer.lock().write_block_chunk(hash, compressed)?;
			trace!(target: "snapshot", "wrote secondary chunk. hash: {:x}, size: {}, uncompressed size: {}",
				hash, size, raw_data.len());

			progress.write().update(0, size as u64);
			chunk_hashes.push(hash);
			Ok(())
		};

		chunker.chunk_all(
			chain,
			start_hash,
			&mut chunk_sink,
			progress,
			PREFERRED_CHUNK_SIZE,
		)?;
	}

	Ok(chunk_hashes)
}

/// State trie chunker.
struct StateChunker<'a> {
	hashes: Vec<H256>,
	rlps: Vec<Bytes>,
	cur_size: usize,
	snappy_buffer: Vec<u8>,
	writer: &'a Mutex<dyn SnapshotWriter + 'a>,
	progress: &'a RwLock<Progress>,
	thread_idx: usize,
}

impl<'a> StateChunker<'a> {
	// Push a key, value pair to be encoded.
	//
	// If the buffer is greater than the desired chunk size,
	// this will write out the data to disk.
	fn push(&mut self, data: Bytes) -> Result<(), Error> {
		self.cur_size += data.len();
		self.rlps.push(data);
		Ok(())
	}

	// Write out the buffer to disk, pushing the created chunk's hash to
	// the list.
	fn write_chunk(&mut self) -> Result<(), Error> {
		let num_entries = self.rlps.len();
		let mut stream = RlpStream::new_list(num_entries);
		for rlp in self.rlps.drain(..) {
			stream.append_raw(&rlp, 1);
		}

		let raw_data = stream.out();

		let compressed_size = snappy::compress_into(&raw_data, &mut self.snappy_buffer);
		let compressed = &self.snappy_buffer[..compressed_size];
		let hash = keccak(&compressed);

		self.writer.lock().write_state_chunk(hash, compressed)?;
		trace!(target: "snapshot", "Thread {} wrote state chunk. size: {}, uncompressed size: {}", self.thread_idx, compressed_size, raw_data.len());

		self.progress.write().update(num_entries as u64, compressed_size as u64);

		self.hashes.push(hash);
		self.cur_size = 0;

		Ok(())
	}

	// Get current chunk size.
	fn chunk_size(&self) -> usize {
		self.cur_size
	}
}

/// Walk the given state database starting from the given root,
/// creating chunks and writing them out.
/// `part` is a number between 0 and 15, which describe which part of
/// the tree should be chunked.
///
/// Returns a list of hashes of chunks created, or any error it may
/// have encountered.
pub fn chunk_state<'a>(
	db: &dyn HashDB<KeccakHasher, DBValue>,
	root: &H256,
	writer: &Mutex<dyn SnapshotWriter + 'a>,
	progress: &'a RwLock<Progress>,
	part: Option<usize>,
	thread_idx: usize,
) -> Result<Vec<H256>, Error> {
	let account_trie = TrieDB::new(&db, &root)?;

	let mut chunker = StateChunker {
		hashes: Vec::new(),
		rlps: Vec::new(),
		cur_size: 0,
		snappy_buffer: vec![0; snappy::max_compressed_len(PREFERRED_CHUNK_SIZE)],
		writer,
		progress,
		thread_idx,
	};

	let mut used_code = HashSet::new();

	// account_key here is the address' hash.
	let mut account_iter = account_trie.iter()?;

	let mut seek_to = None;

	if let Some(part) = part {
		assert!(part < 16, "Wrong chunk state part number (must be <16) in snapshot creation.");

		let part_offset = MAX_SNAPSHOT_SUBPARTS / SNAPSHOT_SUBPARTS; // 16
		let mut seek_from = vec![0; 32];
		seek_from[0] = (part * part_offset) as u8;
		account_iter.seek(&seek_from)?;

		// Set the upper-bound, except for the last part
		if part < SNAPSHOT_SUBPARTS - 1 {
			seek_to = Some(((part + 1) * part_offset) as u8)
		}
	}

	for item in account_iter {
		let (account_key, account_data) = item?;
		let account_key_hash = H256::from_slice(&account_key);

		if seek_to.map_or(false, |seek_to| account_key[0] >= seek_to) {
			break;
		}

		let account = ::rlp::decode(&*account_data)?;
		let account_db = AccountDB::from_hash(db, account_key_hash);

		let fat_rlps = account::to_fat_rlps(
			&account_key_hash,
			&account,
			&account_db,
			&mut used_code,
			PREFERRED_CHUNK_SIZE - chunker.chunk_size(),
			PREFERRED_CHUNK_SIZE,
			progress
		)?;
		for (i, fat_rlp) in fat_rlps.into_iter().enumerate() {
			if i > 0 {
				chunker.write_chunk()?;
			}
			chunker.push(fat_rlp)?;
		}
	}

	if chunker.cur_size != 0 {
		chunker.write_chunk()?;
	}

	Ok(chunker.hashes)
}

/// Used to rebuild the state trie piece by piece.
pub struct StateRebuilder {
	db: Box<dyn JournalDB>,
	state_root: H256,
	known_code: HashMap<H256, H256>, // code hashes mapped to first account with this code.
	missing_code: HashMap<H256, Vec<H256>>, // maps code hashes to lists of accounts missing that code.
	known_storage_roots: HashMap<H256, H256>, // maps account hashes to last known storage root. Only filled for last account per chunk.
}

impl StateRebuilder {
	/// Create a new state rebuilder to write into the given backing DB.
	pub fn new(db: Arc<dyn KeyValueDB>, pruning: Algorithm) -> Self {
		StateRebuilder {
			db: journaldb::new(db.clone(), pruning, ethcore_db::COL_STATE),
			state_root: KECCAK_NULL_RLP,
			known_code: HashMap::new(),
			missing_code: HashMap::new(),
			known_storage_roots: HashMap::new(),
		}
	}

	/// Feed an uncompressed state chunk into the rebuilder.
	pub fn feed(&mut self, chunk: &[u8], flag: &AtomicBool) -> Result<(), EthcoreError> {
		let rlp = Rlp::new(chunk);
		let mut pairs = Vec::with_capacity(rlp.item_count()?);

		// initialize the pairs vector with empty values so we have slots to write into.
		pairs.resize(rlp.item_count()?, (H256::zero(), Vec::new()));

		let status = rebuild_accounts(
			self.db.as_hash_db_mut(),
			rlp,
			&mut pairs,
			&self.known_code,
			&mut self.known_storage_roots,
			flag
		)?;

		for (addr_hash, code_hash) in status.missing_code {
			self.missing_code.entry(code_hash).or_insert_with(Vec::new).push(addr_hash);
		}

		// patch up all missing code. must be done after collecting all new missing code entries.
		for (code_hash, code, first_with) in status.new_code {
			for addr_hash in self.missing_code.remove(&code_hash).unwrap_or_else(Vec::new) {
				let mut db = AccountDBMut::from_hash(self.db.as_hash_db_mut(), addr_hash);
				db.emplace(code_hash, hash_db::EMPTY_PREFIX, code.to_vec());
			}

			self.known_code.insert(code_hash, first_with);
		}

		// batch trie writes
		{
			let mut account_trie = if self.state_root != KECCAK_NULL_RLP {
				TrieDBMut::from_existing(self.db.as_hash_db_mut(), &mut self.state_root)?
			} else {
				TrieDBMut::new(self.db.as_hash_db_mut(), &mut self.state_root)
			};

			for (hash, thin_rlp) in pairs {
				if !flag.load(Ordering::SeqCst) { return Err(Error::RestorationAborted.into()) }
				account_trie.insert(hash.as_bytes(), &thin_rlp)?;
			}
		}

<<<<<<< HEAD
		let backing = self.db.backing().clone();
		let mut batch = backing.transaction();
		// Drain the transaction overlay and put the data into the batch.
		self.db.inject(&mut batch)?;
		backing.write(batch)?;
=======
		let batch = self.db.drain_transaction_overlay()?;
		self.db.backing().write(batch)?;
>>>>>>> 28207a83
		Ok(())
	}

	/// Finalize the restoration. Check for accounts missing code and make a dummy
	/// journal entry.
	/// Once all chunks have been fed, there should be nothing missing.
	pub fn finalize(mut self, era: u64, id: H256) -> Result<Box<dyn JournalDB>, EthcoreError> {
		let missing = self.missing_code.keys().cloned().collect::<Vec<_>>();
		if !missing.is_empty() { return Err(Error::MissingCode(missing).into()) }

		let mut batch = self.db.backing().transaction();
		self.db.journal_under(&mut batch, era, &id)?;
		self.db.backing().write(batch)?;

		Ok(self.db)
	}

	/// Get the state root of the rebuilder.
	pub fn state_root(&self) -> H256 { self.state_root }
}

#[derive(Default)]
struct RebuiltStatus {
	// new code that's become available. (code_hash, code, addr_hash)
	new_code: Vec<(H256, Bytes, H256)>,
	missing_code: Vec<(H256, H256)>, // accounts that are missing code.
}

// rebuild a set of accounts and their storage.
// returns a status detailing newly-loaded code and accounts missing code.
fn rebuild_accounts(
	db: &mut dyn HashDB<KeccakHasher, DBValue>,
	account_fat_rlps: Rlp,
	out_chunk: &mut [(H256, Bytes)],
	known_code: &HashMap<H256, H256>,
	known_storage_roots: &mut HashMap<H256, H256>,
	abort_flag: &AtomicBool,
) -> Result<RebuiltStatus, EthcoreError> {
	let mut status = RebuiltStatus::default();
	for (account_rlp, out) in account_fat_rlps.into_iter().zip(out_chunk.iter_mut()) {
		if !abort_flag.load(Ordering::SeqCst) { return Err(Error::RestorationAborted.into()) }

		let hash: H256 = account_rlp.val_at(0)?;
		let fat_rlp = account_rlp.at(1)?;

		let thin_rlp = {

			// fill out the storage trie and code while decoding.
			let (acc, maybe_code) = {
				let mut acct_db = AccountDBMut::from_hash(db, hash);
				let storage_root = known_storage_roots.get(&hash).cloned().unwrap_or_default();
				account::from_fat_rlp(&mut acct_db, fat_rlp, storage_root)?
			};

			let code_hash = acc.code_hash.clone();
			match maybe_code {
				// new inline code
				Some(code) => status.new_code.push((code_hash, code, hash)),
				None => {
					if code_hash != KECCAK_EMPTY {
						// see if this code has already been included inline
						match known_code.get(&code_hash) {
							Some(&first_with) => {
								// if so, load it from the database.
								let code = AccountDB::from_hash(db, first_with)
									.get(&code_hash, hash_db::EMPTY_PREFIX)
									.ok_or_else(|| Error::MissingCode(vec![first_with]))?;

								// and write it again under a different mangled key
								AccountDBMut::from_hash(db, hash).emplace(code_hash, hash_db::EMPTY_PREFIX, code);
							}
							// if not, queue it up to be filled later
							None => status.missing_code.push((hash, code_hash)),
						}
					}
				}
			}

			::rlp::encode(&acc)
		};

		*out = (hash, thin_rlp);
	}
	if let Some(&(ref hash, ref rlp)) = out_chunk.iter().last() {
		known_storage_roots.insert(*hash, ::rlp::decode::<BasicAccount>(rlp)?.storage_root);
	}
	if let Some(&(ref hash, ref rlp)) = out_chunk.iter().next() {
		known_storage_roots.insert(*hash, ::rlp::decode::<BasicAccount>(rlp)?.storage_root);
	}
	Ok(status)
}

/// Proportion of blocks which we will verify `PoW` for.
const POW_VERIFY_RATE: f32 = 0.02;

/// Verify an old block with the given header, engine, blockchain, body. If `always` is set, it will perform
/// the fullest verification possible. If not, it will take a random sample to determine whether it will
/// do heavy or light verification.
pub fn verify_old_block(rng: &mut OsRng, header: &Header, engine: &dyn Engine, chain: &BlockChain, always: bool) -> Result<(), EthcoreError> {
	engine.verify_block_basic(header)?;

	if always || rng.gen::<f32>() <= POW_VERIFY_RATE {
		engine.verify_block_unordered(header)?;
		match chain.block_header_data(header.parent_hash()) {
			Some(parent) => engine.verify_block_family(header, &parent.decode()?).map_err(Into::into),
			None => Ok(()),
		}
	} else {
		Ok(())
	}
}<|MERGE_RESOLUTION|>--- conflicted
+++ resolved
@@ -435,16 +435,8 @@
 			}
 		}
 
-<<<<<<< HEAD
-		let backing = self.db.backing().clone();
-		let mut batch = backing.transaction();
-		// Drain the transaction overlay and put the data into the batch.
-		self.db.inject(&mut batch)?;
-		backing.write(batch)?;
-=======
 		let batch = self.db.drain_transaction_overlay()?;
 		self.db.backing().write(batch)?;
->>>>>>> 28207a83
 		Ok(())
 	}
 
